// Copyright 2014 Google Inc. All rights reserved.
// Use of this source code is governed by the Apache 2.0
// license that can be found in the LICENSE file.

package internal

import (
	"context"
	"sync"
	"testing"
	"time"

	basepb "google.golang.org/appengine/v2/internal/base"
)

func TestDialLimit(t *testing.T) {
	// Fill up semaphore with false acquisitions to permit only two TCP connections at a time.
	// We don't replace limitSem because that results in a data race when net/http lazily closes connections.
	nFake := cap(limitSem) - 2
	for i := 0; i < nFake; i++ {
		limitSem <- 1
	}
	defer func() {
		for i := 0; i < nFake; i++ {
			<-limitSem
		}
	}()

	f, r, cleanup := setup() // setup is in api_test.go
	defer cleanup()
	f.hang = make(chan int)

	// If we make two RunSlowly RPCs (which will wait for f.hang to be strobed),
	// then the simple Non200 RPC should hang.
	var wg sync.WaitGroup
	wg.Add(2)
	for i := 0; i < 2; i++ {
		go func() {
			defer wg.Done()
			Call(r.Context(), "errors", "RunSlowly", &basepb.VoidProto{}, &basepb.VoidProto{})
		}()
	}
	time.Sleep(50 * time.Millisecond) // let those two RPCs start

<<<<<<< HEAD
	ctx, _ := netcontext.WithTimeout(r.Context(), 50*time.Millisecond)
=======
	ctx, _ := context.WithTimeout(toContext(c), 50*time.Millisecond)
>>>>>>> 9af54ae8
	err := Call(ctx, "errors", "Non200", &basepb.VoidProto{}, &basepb.VoidProto{})
	if err != errTimeout {
		t.Errorf("Non200 RPC returned with err %v, want errTimeout", err)
	}

	// Drain the two RunSlowly calls.
	f.hang <- 1
	f.hang <- 1
	wg.Wait()
}<|MERGE_RESOLUTION|>--- conflicted
+++ resolved
@@ -42,11 +42,7 @@
 	}
 	time.Sleep(50 * time.Millisecond) // let those two RPCs start
 
-<<<<<<< HEAD
-	ctx, _ := netcontext.WithTimeout(r.Context(), 50*time.Millisecond)
-=======
-	ctx, _ := context.WithTimeout(toContext(c), 50*time.Millisecond)
->>>>>>> 9af54ae8
+	ctx, _ := context.WithTimeout(r.Context(), 50*time.Millisecond)
 	err := Call(ctx, "errors", "Non200", &basepb.VoidProto{}, &basepb.VoidProto{})
 	if err != errTimeout {
 		t.Errorf("Non200 RPC returned with err %v, want errTimeout", err)
