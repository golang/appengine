--- conflicted
+++ resolved
@@ -11,12 +11,7 @@
     runs-on: ubuntu-latest
     strategy:
       matrix:
-<<<<<<< HEAD
         go-version: [ '1.11.x', '1.12.x', '1.13.x', '1.14.x', '1.15.x', '1.16.x']
-=======
-        go-version: [ '1.11.x', '1.12.x', '1.13.x', '1.14.x', '1.15.x']
-
->>>>>>> ab4e2d30
     steps:
     - name: Set up Go
       uses: actions/setup-go@v2
