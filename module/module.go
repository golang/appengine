// Copyright 2013 Google Inc. All rights reserved.
// Use of this source code is governed by the Apache 2.0
// license that can be found in the LICENSE file.

/*
Package module provides functions for interacting with modules.

The appengine package contains functions that report the identity of the app,
including the module name.
*/
package module // import "google.golang.org/appengine/module"

import (
	"context"

	"github.com/golang/protobuf/proto"

	"google.golang.org/appengine/internal"
	pb "google.golang.org/appengine/internal/modules"
)

// List returns the names of modules belonging to this application.
func List(c context.Context) ([]string, error) {
	req := &pb.GetModulesRequest{}
	res := &pb.GetModulesResponse{}
	err := internal.Call(c, "modules", "GetModules", req, res)
	return res.Module, err
}

// NumInstances returns the number of instances of the given module/version.
<<<<<<< HEAD
// If either argument is the empty string it means the default. This only works
=======
// If either argument is the empty string it means the default. Only works
>>>>>>> 0d49b67b
// if you are using manual_scaling in your app's config file.
func NumInstances(c context.Context, module, version string) (int, error) {
	req := &pb.GetNumInstancesRequest{}
	if module != "" {
		req.Module = &module
	}
	if version != "" {
		req.Version = &version
	}
	res := &pb.GetNumInstancesResponse{}

	if err := internal.Call(c, "modules", "GetNumInstances", req, res); err != nil {
		return 0, err
	}
	return int(*res.Instances), nil
}

// SetNumInstances sets the number of instances of the given module.version to the
// specified value. If either module or version are the empty string it means the
// default.  This only works if you are using manual_scaling in your app's config file.
func SetNumInstances(c context.Context, module, version string, instances int) error {
	req := &pb.SetNumInstancesRequest{}
	if module != "" {
		req.Module = &module
	}
	if version != "" {
		req.Version = &version
	}
	req.Instances = proto.Int64(int64(instances))
	res := &pb.SetNumInstancesResponse{}
	return internal.Call(c, "modules", "SetNumInstances", req, res)
}

// Versions returns the names of the versions that belong to the specified module.
// If module is the empty string, it means the default module.
func Versions(c context.Context, module string) ([]string, error) {
	req := &pb.GetVersionsRequest{}
	if module != "" {
		req.Module = &module
	}
	res := &pb.GetVersionsResponse{}
	err := internal.Call(c, "modules", "GetVersions", req, res)
	return res.GetVersion(), err
}

// DefaultVersion returns the default version of the specified module.
// If module is the empty string, it means the default module.
func DefaultVersion(c context.Context, module string) (string, error) {
	req := &pb.GetDefaultVersionRequest{}
	if module != "" {
		req.Module = &module
	}
	res := &pb.GetDefaultVersionResponse{}
	err := internal.Call(c, "modules", "GetDefaultVersion", req, res)
	return res.GetVersion(), err
}

// Start starts the specified version of the specified module.
// If either module or version are the empty string, it means the default.
func Start(c context.Context, module, version string) error {
	req := &pb.StartModuleRequest{}
	if module != "" {
		req.Module = &module
	}
	if version != "" {
		req.Version = &version
	}
	res := &pb.StartModuleResponse{}
	return internal.Call(c, "modules", "StartModule", req, res)
}

// Stop stops the specified version of the specified module.
// If either module or version are the empty string, it means the default.
func Stop(c context.Context, module, version string) error {
	req := &pb.StopModuleRequest{}
	if module != "" {
		req.Module = &module
	}
	if version != "" {
		req.Version = &version
	}
	res := &pb.StopModuleResponse{}
	return internal.Call(c, "modules", "StopModule", req, res)
}<|MERGE_RESOLUTION|>--- conflicted
+++ resolved
@@ -28,11 +28,7 @@
 }
 
 // NumInstances returns the number of instances of the given module/version.
-<<<<<<< HEAD
 // If either argument is the empty string it means the default. This only works
-=======
-// If either argument is the empty string it means the default. Only works
->>>>>>> 0d49b67b
 // if you are using manual_scaling in your app's config file.
 func NumInstances(c context.Context, module, version string) (int, error) {
 	req := &pb.GetNumInstancesRequest{}
@@ -52,7 +48,7 @@
 
 // SetNumInstances sets the number of instances of the given module.version to the
 // specified value. If either module or version are the empty string it means the
-// default.  This only works if you are using manual_scaling in your app's config file.
+// default.
 func SetNumInstances(c context.Context, module, version string, instances int) error {
 	req := &pb.SetNumInstancesRequest{}
 	if module != "" {
